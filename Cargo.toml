[package]
name = "git-testament"
<<<<<<< HEAD
version = "0.1.10"
=======
version = "0.2.0"
>>>>>>> 0c7fa2ac
authors = ["Daniel Silverstone <dsilvers@digital-scurf.org>"]
edition = "2018"

description = "Record git working tree status when compiling your crate"
documentation = "https://docs.rs/git-testament/"
repository = "https://github.com/kinnison/git-testament/"
license = "BSD-3-Clause"
readme = "README.md"

[workspace]
members = [
    "git-testament-derive",
]

[dependencies]
no-std-compat = { version = "0.4" }
git-testament-derive = { version = "0.1.11", path = "git-testament-derive" }

[dev-dependencies]
tempdir = "0.3.7"
rand = "0.8"
regex = "1"
lazy_static = "1"

[features]
alloc = ["no-std-compat/alloc"]
default = ["alloc"]<|MERGE_RESOLUTION|>--- conflicted
+++ resolved
@@ -1,10 +1,6 @@
 [package]
 name = "git-testament"
-<<<<<<< HEAD
-version = "0.1.10"
-=======
 version = "0.2.0"
->>>>>>> 0c7fa2ac
 authors = ["Daniel Silverstone <dsilvers@digital-scurf.org>"]
 edition = "2018"
 
